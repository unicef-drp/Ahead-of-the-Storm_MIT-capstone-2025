# Ahead-of-the-Storm MIT Capstone 2025

A comprehensive hurricane data analysis and visualization system using Google Weather Lab's FNV3 ensemble model.

## Project Overview

This project provides tools to download, process, analyze, and visualize hurricane forecast data from Google Weather Lab's FNV3 ensemble model. The system is specifically configured for Hurricane Rafael (2024) and generates comprehensive visualizations including ensemble tracks, intensity curves, and forecast dashboards.

## Project Structure

```
Ahead-of-the-Storm_MIT-capstone-2025/
│   README.md
│   requirements.txt
│   Makefile
│   .gitignore
│   activate
│   HURRICANE_DATA_README.md
│
├── src/
<<<<<<< HEAD
│   └── data_prep/
│       ├── hurricane_helper/
│       │   ├── hurricane_downloader.py
│       │   ├── hurricane_analyzer.py
│       │   └── hurricane_visualizer.py
│       ├── download_hurricane_data.py
│       ├── analyze_hurricane_data.py
│       ├── plot_forecast_dashboards.py
│       └── plot_single_trajectory.py
│
├── config/
│   └── hurricane_config.yaml
│
├── data/
│   └── weatherlab/
│       ├── raw_ensemble/
│       ├── processed/
│       ├── analysis/
│       └── plots/
=======
│   ├── data_prep/
│   │   ├── __init__.py
│   │   ├── osm_helper/
│   │   │   ├── __init__.py
│   │   │   ├── overpass_client.py
│   │   │   └── osm_downloader.py
│   │   ├── census/
│   │   │   ├── __init__.py
│   │   │   └── population_downloader.py
│   │   ├── download_nicaragua_osm_data.py
│   │   └── download_nicaragua_population_data.py
│   ├── impact_analysis/
│   ├── optimization/
│
├── config/
│   ├── data_config.yaml
│   └── census_config.yaml
│
├── data/
│   ├── raw/
│   │   ├── osm/
│   │   └── census/
│   └── processed/
│       └── census/
>>>>>>> eeddb747
│
└── tests/
    └── test_hurricane_system.py
```

<<<<<<< HEAD
## Environment Setup

### Prerequisites
- Python 3.10 or higher
- Conda package manager

### Installation
=======
- `src/`: Source code for the project
  - `data_prep/`: Data preparation scripts
    - `osm_helper/`: OpenStreetMap data processing package
      - `overpass_client.py`: Client for Overpass API
      - `osm_downloader.py`: OpenStreetMap data downloader class
    - `census/`: Census data processing package
      - `population_downloader.py`: Script to download population data
    - `download_nicaragua_osm_data.py`: Script to download Nicaragua OpenStreetMap data
    - `download_nicaragua_population_data.py`: Script to download population data
  - `impact_analysis/`: Impact analysis modules
  - `optimization/`: Optimization algorithms
- `config/`: Configuration files and parameters
  - `data_config.yaml`: Configuration for OpenStreetMap data download
    - Timeout settings
    - Data categories to download
    - Output formats
    - Logging settings
  - `census_config.yaml`: Configuration for population data download
    - Data sources (WorldPop, UN WPP)
    - Age group definitions
    - Gender categories
    - Administrative unit levels
    - Processing settings
- `data/`: Data storage (not tracked by git)
  - `raw/`: Raw downloaded data
  - `osm/`: OpenStreetMap data
  - `census/`: Population data
  - `processed/`: Processed data
    - `census/`: Census data
- `notebooks/`: Jupyter notebooks for ad-hoc analysis

## Usage

### Environment Setup
>>>>>>> eeddb747

1. Create the conda environment:
   ```bash
   make env
   ```

<<<<<<< HEAD
2. **Activate the environment and install dependencies:**
=======
2. Install dependencies:
   ```bash
   make install-deps
   ```

3. Activate the environment:
>>>>>>> eeddb747
   ```bash
   conda activate aots_env
   ```

<<<<<<< HEAD
This will:
- Create a conda environment named `aots_env`
- Install all required Python dependencies
- Set the `PYTHONPATH` to the project root for module imports

### Manual Installation (Alternative)
```bash
conda create -n aots_env python=3.10
conda activate aots_env
pip install -r requirements.txt
```

## Usage

### 1. Download Hurricane Data
```bash
cd src/data_prep
python download_hurricane_data.py
```
Downloads ensemble forecast data for Hurricane Rafael (2024) from Google Weather Lab.

### 2. Analyze and Visualize Data
```bash
cd src/data_prep
python analyze_hurricane_data.py
```
Generates comprehensive analysis and visualizations including:
- Ensemble tracks
- Intensity curves (wind speed and pressure)
- Ensemble spread analysis
- Summary dashboard

### 3. Generate Forecast-Specific Dashboards
```bash
cd src/data_prep
python plot_forecast_dashboards.py
```
Creates separate dashboard visualizations for all 6-hour forecast intervals from November 4-10, 2024.

### 4. Plot Single Trajectory
```bash
cd src/data_prep
python plot_single_trajectory.py
```
Generates a single trajectory plot for a specific ensemble member and forecast time.

## Configuration

The system uses `config/hurricane_config.yaml` for configuration settings including:
- Hurricane ID (AL182024 for Rafael)
- Date ranges
- Model parameters
- Output directories

## Output

All generated files are saved in the `data/weatherlab/` directory:
- **Raw data**: `data/weatherlab/raw_ensemble/`
- **Processed data**: `data/weatherlab/processed/`
- **Analysis results**: `data/weatherlab/analysis/`
- **Visualizations**: `data/weatherlab/plots/`

## Testing

Run the test suite to verify the system is working correctly:
```bash
python tests/test_hurricane_system.py
```

## Cleanup

=======
### Data Download

#### OpenStreetMap Data
Download Nicaragua OpenStreetMap data (roads, buildings, etc.):
```bash
make download-data
```

#### Population Data
Download Nicaragua population data with age and gender breakdowns:
```bash
make download-population
```

This will download:
- UN World Population Prospects data with age and gender breakdowns
- WorldPop spatial population data (if available)
- Processed CSV files with population counts by:
  - Age groups (0-4, 5-9, 10-14, ..., 80+)
  - Gender (Male/Female)
  - Combined age and gender breakdowns

### Manual Execution

If you prefer to run scripts directly without `make`:

1. Activate the conda environment:
   ```bash
   conda activate aots_env
   ```

2. Set the Python path:
   ```bash
   export PYTHONPATH="${PYTHONPATH}:$(pwd)"
   ```

3. Run the scripts:
   ```bash
   # Download OpenStreetMap data
   python src/data_prep/download_nicaragua_osm_data.py
   
   # Download population data
   python src/data_prep/download_nicaragua_population_data.py
   ```

## Configuration

The project uses YAML configuration files to manage parameters:

- `config/data_config.yaml`: Configuration for OpenStreetMap data download
  - Timeout settings
  - Data categories to download
  - Output formats
  - Logging settings

- `config/census_config.yaml`: Configuration for population data download
  - Data sources (WorldPop, UN WPP)
  - Age group definitions
  - Gender categories
  - Administrative unit levels
  - Processing settings

## Environment Cleanup

>>>>>>> eeddb747
To remove the conda environment:
```bash
make clean
```

## Dependencies

- **numpy**: Numerical computing
- **pandas**: Data manipulation and analysis
- **matplotlib**: Plotting and visualization
- **seaborn**: Statistical data visualization
- **requests**: HTTP library for data download
- **pyyaml**: YAML configuration file parsing

## License

MIT Capstone Project 2025 <|MERGE_RESOLUTION|>--- conflicted
+++ resolved
@@ -18,259 +18,18 @@
 │   HURRICANE_DATA_README.md
 │
 ├── src/
-<<<<<<< HEAD
-│   └── data_prep/
-│       ├── hurricane_helper/
-│       │   ├── hurricane_downloader.py
-│       │   ├── hurricane_analyzer.py
-│       │   └── hurricane_visualizer.py
-│       ├── download_hurricane_data.py
-│       ├── analyze_hurricane_data.py
-│       ├── plot_forecast_dashboards.py
-│       └── plot_single_trajectory.py
-│
-├── config/
-│   └── hurricane_config.yaml
-│
-├── data/
-│   └── weatherlab/
-│       ├── raw_ensemble/
-│       ├── processed/
-│       ├── analysis/
-│       └── plots/
-=======
-│   ├── data_prep/
-│   │   ├── __init__.py
-│   │   ├── osm_helper/
-│   │   │   ├── __init__.py
-│   │   │   ├── overpass_client.py
-│   │   │   └── osm_downloader.py
-│   │   ├── census/
-│   │   │   ├── __init__.py
-│   │   │   └── population_downloader.py
-│   │   ├── download_nicaragua_osm_data.py
-│   │   └── download_nicaragua_population_data.py
-│   ├── impact_analysis/
-│   ├── optimization/
-│
-├── config/
-│   ├── data_config.yaml
-│   └── census_config.yaml
-│
-├── data/
-│   ├── raw/
-│   │   ├── osm/
-│   │   └── census/
-│   └── processed/
-│       └── census/
->>>>>>> eeddb747
 │
 └── tests/
     └── test_hurricane_system.py
 ```
 
-<<<<<<< HEAD
-## Environment Setup
-
-### Prerequisites
-- Python 3.10 or higher
-- Conda package manager
-
-### Installation
-=======
-- `src/`: Source code for the project
-  - `data_prep/`: Data preparation scripts
-    - `osm_helper/`: OpenStreetMap data processing package
-      - `overpass_client.py`: Client for Overpass API
-      - `osm_downloader.py`: OpenStreetMap data downloader class
-    - `census/`: Census data processing package
-      - `population_downloader.py`: Script to download population data
-    - `download_nicaragua_osm_data.py`: Script to download Nicaragua OpenStreetMap data
-    - `download_nicaragua_population_data.py`: Script to download population data
-  - `impact_analysis/`: Impact analysis modules
-  - `optimization/`: Optimization algorithms
-- `config/`: Configuration files and parameters
-  - `data_config.yaml`: Configuration for OpenStreetMap data download
-    - Timeout settings
-    - Data categories to download
-    - Output formats
-    - Logging settings
-  - `census_config.yaml`: Configuration for population data download
-    - Data sources (WorldPop, UN WPP)
-    - Age group definitions
-    - Gender categories
-    - Administrative unit levels
-    - Processing settings
-- `data/`: Data storage (not tracked by git)
-  - `raw/`: Raw downloaded data
-  - `osm/`: OpenStreetMap data
-  - `census/`: Population data
-  - `processed/`: Processed data
-    - `census/`: Census data
-- `notebooks/`: Jupyter notebooks for ad-hoc analysis
-
-## Usage
-
-### Environment Setup
->>>>>>> eeddb747
 
 1. Create the conda environment:
    ```bash
    make env
    ```
 
-<<<<<<< HEAD
-2. **Activate the environment and install dependencies:**
-=======
-2. Install dependencies:
-   ```bash
-   make install-deps
-   ```
 
-3. Activate the environment:
->>>>>>> eeddb747
-   ```bash
-   conda activate aots_env
-   ```
-
-<<<<<<< HEAD
-This will:
-- Create a conda environment named `aots_env`
-- Install all required Python dependencies
-- Set the `PYTHONPATH` to the project root for module imports
-
-### Manual Installation (Alternative)
-```bash
-conda create -n aots_env python=3.10
-conda activate aots_env
-pip install -r requirements.txt
-```
-
-## Usage
-
-### 1. Download Hurricane Data
-```bash
-cd src/data_prep
-python download_hurricane_data.py
-```
-Downloads ensemble forecast data for Hurricane Rafael (2024) from Google Weather Lab.
-
-### 2. Analyze and Visualize Data
-```bash
-cd src/data_prep
-python analyze_hurricane_data.py
-```
-Generates comprehensive analysis and visualizations including:
-- Ensemble tracks
-- Intensity curves (wind speed and pressure)
-- Ensemble spread analysis
-- Summary dashboard
-
-### 3. Generate Forecast-Specific Dashboards
-```bash
-cd src/data_prep
-python plot_forecast_dashboards.py
-```
-Creates separate dashboard visualizations for all 6-hour forecast intervals from November 4-10, 2024.
-
-### 4. Plot Single Trajectory
-```bash
-cd src/data_prep
-python plot_single_trajectory.py
-```
-Generates a single trajectory plot for a specific ensemble member and forecast time.
-
-## Configuration
-
-The system uses `config/hurricane_config.yaml` for configuration settings including:
-- Hurricane ID (AL182024 for Rafael)
-- Date ranges
-- Model parameters
-- Output directories
-
-## Output
-
-All generated files are saved in the `data/weatherlab/` directory:
-- **Raw data**: `data/weatherlab/raw_ensemble/`
-- **Processed data**: `data/weatherlab/processed/`
-- **Analysis results**: `data/weatherlab/analysis/`
-- **Visualizations**: `data/weatherlab/plots/`
-
-## Testing
-
-Run the test suite to verify the system is working correctly:
-```bash
-python tests/test_hurricane_system.py
-```
-
-## Cleanup
-
-=======
-### Data Download
-
-#### OpenStreetMap Data
-Download Nicaragua OpenStreetMap data (roads, buildings, etc.):
-```bash
-make download-data
-```
-
-#### Population Data
-Download Nicaragua population data with age and gender breakdowns:
-```bash
-make download-population
-```
-
-This will download:
-- UN World Population Prospects data with age and gender breakdowns
-- WorldPop spatial population data (if available)
-- Processed CSV files with population counts by:
-  - Age groups (0-4, 5-9, 10-14, ..., 80+)
-  - Gender (Male/Female)
-  - Combined age and gender breakdowns
-
-### Manual Execution
-
-If you prefer to run scripts directly without `make`:
-
-1. Activate the conda environment:
-   ```bash
-   conda activate aots_env
-   ```
-
-2. Set the Python path:
-   ```bash
-   export PYTHONPATH="${PYTHONPATH}:$(pwd)"
-   ```
-
-3. Run the scripts:
-   ```bash
-   # Download OpenStreetMap data
-   python src/data_prep/download_nicaragua_osm_data.py
-   
-   # Download population data
-   python src/data_prep/download_nicaragua_population_data.py
-   ```
-
-## Configuration
-
-The project uses YAML configuration files to manage parameters:
-
-- `config/data_config.yaml`: Configuration for OpenStreetMap data download
-  - Timeout settings
-  - Data categories to download
-  - Output formats
-  - Logging settings
-
-- `config/census_config.yaml`: Configuration for population data download
-  - Data sources (WorldPop, UN WPP)
-  - Age group definitions
-  - Gender categories
-  - Administrative unit levels
-  - Processing settings
-
-## Environment Cleanup
-
->>>>>>> eeddb747
 To remove the conda environment:
 ```bash
 make clean
