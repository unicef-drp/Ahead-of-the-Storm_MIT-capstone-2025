--- conflicted
+++ resolved
@@ -122,11 +122,8 @@
 *.sqlite
 *.pkl
 *.joblib
-<<<<<<< HEAD
 *.nc
 *.json
-=======
->>>>>>> eeddb747
 *.geojson
 
 # Logs
